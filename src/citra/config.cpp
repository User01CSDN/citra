--- conflicted
+++ resolved
@@ -258,11 +258,7 @@
 
         try {
             days = std::stoll(day_string);
-<<<<<<< HEAD
-        } catch (std::exception&) {
-=======
         } catch (std::logic_error&) {
->>>>>>> d1171328
             LOG_ERROR(Config, "Failed to parse days in init_time_offset. Using 0");
             days = 0;
         }
