--- conflicted
+++ resolved
@@ -83,25 +83,10 @@
     ui->mono_rendering_eye->setCurrentIndex(
         static_cast<int>(Settings::values.mono_render_option.GetValue()));
     updateShaders(Settings::values.render_3d.GetValue());
-<<<<<<< HEAD
     ui->toggle_linear_filter->setChecked(Settings::values.linear_filter.GetValue());
     ui->toggle_swap_screen->setChecked(Settings::values.swap_screen.GetValue());
     ui->toggle_upright_screen->setChecked(Settings::values.upright_screen.GetValue());
-=======
-    ui->toggle_linear_filter->setChecked(Settings::values.filter_mode.GetValue());
-    int tex_filter_idx = ui->texture_filter_combobox->findText(
-        QString::fromStdString(Settings::values.texture_filter_name.GetValue()));
-    if (tex_filter_idx == -1) {
-        ui->texture_filter_combobox->setCurrentIndex(0);
-    } else {
-        ui->texture_filter_combobox->setCurrentIndex(tex_filter_idx);
-    }
-    ui->layout_combobox->setCurrentIndex(
-        static_cast<int>(Settings::values.layout_option.GetValue()));
-    ui->swap_screen->setChecked(Settings::values.swap_screen.GetValue());
-    ui->upright_screen->setChecked(Settings::values.upright_screen.GetValue());
     ui->large_screen_proportion->setValue(Settings::values.large_screen_proportion.GetValue());
->>>>>>> 286f750c
     ui->toggle_dump_textures->setChecked(Settings::values.dump_textures.GetValue());
     ui->toggle_custom_textures->setChecked(Settings::values.custom_textures.GetValue());
     ui->toggle_preload_textures->setChecked(Settings::values.preload_textures.GetValue());
@@ -149,7 +134,8 @@
         static_cast<Settings::MonoRenderOption>(ui->mono_rendering_eye->currentIndex());
     Settings::values.pp_shader_name =
         ui->shader_combobox->itemText(ui->shader_combobox->currentIndex()).toStdString();
-<<<<<<< HEAD
+    Settings::values.large_screen_proportion = ui->large_screen_proportion->value();
+
     ConfigurationShared::ApplyPerGameSetting(&Settings::values.linear_filter,
                                              ui->toggle_linear_filter, linear_filter);
     ConfigurationShared::ApplyPerGameSetting(
@@ -167,18 +153,6 @@
     ConfigurationShared::ApplyPerGameSetting(&Settings::values.preload_textures,
                                              ui->toggle_preload_textures, preload_textures);
 
-=======
-    Settings::values.filter_mode = ui->toggle_linear_filter->isChecked();
-    Settings::values.texture_filter_name = ui->texture_filter_combobox->currentText().toStdString();
-    Settings::values.layout_option =
-        static_cast<Settings::LayoutOption>(ui->layout_combobox->currentIndex());
-    Settings::values.swap_screen = ui->swap_screen->isChecked();
-    Settings::values.upright_screen = ui->upright_screen->isChecked();
-    Settings::values.large_screen_proportion = ui->large_screen_proportion->value();
-    Settings::values.dump_textures = ui->toggle_dump_textures->isChecked();
-    Settings::values.custom_textures = ui->toggle_custom_textures->isChecked();
-    Settings::values.preload_textures = ui->toggle_preload_textures->isChecked();
->>>>>>> 286f750c
     Settings::values.bg_red = static_cast<float>(bg_color.redF());
     Settings::values.bg_green = static_cast<float>(bg_color.greenF());
     Settings::values.bg_blue = static_cast<float>(bg_color.blueF());
