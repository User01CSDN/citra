QToolTip {
    border: 1px solid #76797C;
    background-color: #5A7566;
    color: white;
    /*remove padding, for fix combobox tooltip.*/
    padding: 0;
    opacity: 200;
}

QWidget {
    color: #eff0f1;
    background-color: #31363b;
    selection-background-color: #3daee9;
    selection-color: #eff0f1;
    background-clip: border;
    border-image: none;
    border: 0;
    outline: 0;
}

QWidget:item:hover {
    background-color: #18465d;
    color: #eff0f1;
}

QWidget:item:selected {
    background-color: #18465d;
}

QCheckBox {
    spacing: 6px;
    outline: none;
    color: #eff0f1;
    margin: 0 2px 1px 0;
}

QCheckBox:disabled {
    color: #76797C;
}

QCheckBox::indicator,
QGroupBox::indicator {
    width: 18px;
    height: 18px;
}

QGroupBox::indicator {
    margin-left: 2px;
}

QCheckBox::indicator:unchecked,
QGroupBox::indicator:unchecked {
    image: url(:/qss_icons/rc/checkbox_unchecked.png);
}

QCheckBox::indicator:unchecked:hover,
QCheckBox::indicator:unchecked:focus,
QCheckBox::indicator:unchecked:pressed,
QGroupBox::indicator:unchecked:hover,
QGroupBox::indicator:unchecked:focus,
QGroupBox::indicator:unchecked:pressed {
    border: none;
    image: url(:/qss_icons/rc/checkbox_unchecked_focus.png);
}

QCheckBox::indicator:checked,
QGroupBox::indicator:checked {
    image: url(:/qss_icons/rc/checkbox_checked.png);
}

QCheckBox::indicator:checked:hover,
QCheckBox::indicator:checked:focus,
QCheckBox::indicator:checked:pressed,
QGroupBox::indicator:checked:hover,
QGroupBox::indicator:checked:focus,
QGroupBox::indicator:checked:pressed {
    border: none;
    image: url(:/qss_icons/rc/checkbox_checked_focus.png);
}

QCheckBox::indicator:indeterminate {
    image: url(:/qss_icons/rc/checkbox_indeterminate.png);
}

QCheckBox::indicator:indeterminate:focus,
QCheckBox::indicator:indeterminate:hover,
QCheckBox::indicator:indeterminate:pressed {
    image: url(:/qss_icons/rc/checkbox_indeterminate_focus.png);
}

QCheckBox::indicator:checked:disabled,
QGroupBox::indicator:checked:disabled {
    image: url(:/qss_icons/rc/checkbox_checked_disabled.png);
}

QCheckBox::indicator:unchecked:disabled,
QGroupBox::indicator:unchecked:disabled {
    image: url(:/qss_icons/rc/checkbox_unchecked_disabled.png);
}

QRadioButton {
    spacing: 5px;
    outline: none;
    color: #eff0f1;
    margin-bottom: 2px;
}

QRadioButton:disabled {
    color: #76797C;
}

QRadioButton::indicator {
    width: 21px;
    height: 21px;
}

QRadioButton::indicator:unchecked {
    image: url(:/qss_icons/rc/radio_unchecked.png);
}

QRadioButton::indicator:unchecked:hover,
QRadioButton::indicator:unchecked:focus,
QRadioButton::indicator:unchecked:pressed {
    border: none;
    outline: none;
    image: url(:/qss_icons/rc/radio_unchecked_focus.png);
}

QRadioButton::indicator:checked {
    border: none;
    outline: none;
    image: url(:/qss_icons/rc/radio_checked.png);
}

QRadioButton::indicator:checked:hover,
QRadioButton::indicator:checked:focus,
QRadioButton::indicator:checked:pressed {
    border: none;
    outline: none;
    image: url(:/qss_icons/rc/radio_checked_focus.png);
}

QRadioButton::indicator:checked:disabled {
    outline: none;
    image: url(:/qss_icons/rc/radio_checked_disabled.png);
}

QRadioButton::indicator:unchecked:disabled {
    image: url(:/qss_icons/rc/radio_unchecked_disabled.png);
}

QMenuBar {
    background-color: #31363b;
    color: #eff0f1;
}

QMenuBar::item {
    background: transparent;
}

QMenuBar::item:selected {
    background: transparent;
    border: 1px solid #76797C;
}

QMenuBar::item:pressed {
    border: 1px solid #18465d;
    background-color: #3daee9;
    color: #eff0f1;
    margin-bottom: -1px;
    padding-bottom: 1px;
}

QMenu {
    border: 1px solid #434242;
    padding: 2px;
    color: #eff0f1;
}

QMenu::icon {
    margin: 5px;
}

QMenu::item {
    padding: 5px 16px 5px 40px;
    border: 1px solid transparent;
    /* reserve space for selection border */
}

QMenu::item:selected {
    color: #eff0f1;
}

QMenu::item:disabled {
    color: #54575B;
}

QMenu::item:disabled:hover,
QMenu::item:disabled:selected {
    background-color: #393e43;
    color: #666;
}

QMenu::separator,
QMenuBar::separator {
    height: 1px;
    background-color: #54575B;
    margin: 2px 4px 2px 40px;
}

QMenu::indicator {
    margin: 0 -26px 0 8px;
    width: 18px;
    height: 18px;
}

/* non-exclusive indicator = check box style indicator (see QActionGroup::setExclusive) */
QMenu::indicator:non-exclusive:unchecked {
    image: url(:/qss_icons/rc/checkbox_unchecked.png);
}

QMenu::indicator:non-exclusive:unchecked:selected {
    image: url(:/qss_icons/rc/checkbox_unchecked_disabled.png);
}

QMenu::indicator:non-exclusive:checked {
    image: url(:/qss_icons/rc/checkbox_checked.png);
}

QMenu::indicator:non-exclusive:checked:selected {
    image: url(:/qss_icons/rc/checkbox_checked_disabled.png);
}

/* exclusive indicator = radio button style indicator (see QActionGroup::setExclusive) */
QMenu::indicator:exclusive:unchecked {
    image: url(:/qss_icons/rc/radio_unchecked.png);
}

QMenu::indicator:exclusive:unchecked:selected {
    image: url(:/qss_icons/rc/radio_unchecked_disabled.png);
}

QMenu::indicator:exclusive:checked {
    image: url(:/qss_icons/rc/radio_checked.png);
}

QMenu::indicator:exclusive:checked:selected {
    image: url(:/qss_icons/rc/radio_checked_disabled.png);
}

QMenu::right-arrow {
    margin-right: 10px;
    image: url(:/qss_icons/rc/right_arrow.png)
}

QWidget:disabled {
    color: #4f515b;
    background-color: #31363b;
}

QAbstractItemView {
    alternate-background-color: #2c2f32;
    color: #eff0f1;
    border: 1px solid #3A3939;
    border-radius: 2px;
}

QAbstractItemView:disabled,
QAbstractItemView:read-only {
    alternate-background-color: #232629;
}

QWidget:focus {
    border: 1px solid #3daee9;
}

QTabWidget:focus,
QCheckBox:focus,
QRadioButton:focus,
QSlider:focus,
QTreeView:focus,
QMenu:focus,
QMenuBar:focus,
QTabBar:focus {
    border: none;
}

QLineEdit {
    background-color: #232629;
    padding: 5px;
    border: 1px solid #54575B;
    border-radius: 2px;
    color: #eff0f1;
}

QAbstractItemView QLineEdit {
    padding: 0;
}

QGroupBox {
    border: 1px solid #54575B;
    border-radius: 2px;
    margin-top: 12px;
    padding-top: 2px;
}

QGroupBox::title {
    subcontrol-origin: margin;
    subcontrol-position: top center;
    padding-left: 10px;
    padding-right: 10px;
    padding-top: 2px;
}

QAbstractScrollArea {
    border-radius: 2px;
    border: 1px solid #54575B;
    background-color: transparent;
}

QScrollBar:horizontal {
    height: 15px;
    margin: 3px 15px 3px 15px;
    border: 1px transparent #2A2929;
    border-radius: 4px;
    background-color: #2A2929;
}

QScrollBar::handle:horizontal {
    background-color: #605F5F;
    min-width: 5px;
    border-radius: 4px;
}

QScrollBar::add-line:horizontal {
    margin: 0 3px;
    border-image: url(:/qss_icons/rc/right_arrow_disabled.png);
    width: 10px;
    height: 10px;
    subcontrol-position: right;
    subcontrol-origin: margin;
}

QScrollBar::sub-line:horizontal {
    margin: 0 3px;
    border-image: url(:/qss_icons/rc/left_arrow_disabled.png);
    height: 10px;
    width: 10px;
    subcontrol-position: left;
    subcontrol-origin: margin;
}

QScrollBar::add-line:horizontal:hover,
QScrollBar::add-line:horizontal:on {
    border-image: url(:/qss_icons/rc/right_arrow.png);
    height: 10px;
    width: 10px;
    subcontrol-position: right;
    subcontrol-origin: margin;
}

QScrollBar::sub-line:horizontal:hover,
QScrollBar::sub-line:horizontal:on {
    border-image: url(:/qss_icons/rc/left_arrow.png);
    height: 10px;
    width: 10px;
    subcontrol-position: left;
    subcontrol-origin: margin;
}

QScrollBar::up-arrow:horizontal,
QScrollBar::down-arrow:horizontal {
    background: none;
}

QScrollBar::add-page:horizontal,
QScrollBar::sub-page:horizontal {
    background: none;
}

QScrollBar:vertical {
    background-color: #2A2929;
    width: 15px;
    margin: 15px 3px 15px 3px;
    border: 1px transparent #2A2929;
    border-radius: 4px;
}

QScrollBar::handle:vertical {
    background-color: #605F5F;
    min-height: 5px;
    border-radius: 4px;
}

QScrollBar::sub-line:vertical {
    margin: 3px 0;
    border-image: url(:/qss_icons/rc/up_arrow_disabled.png);
    height: 10px;
    width: 10px;
    subcontrol-position: top;
    subcontrol-origin: margin;
}

QScrollBar::add-line:vertical {
    margin: 3px 0;
    border-image: url(:/qss_icons/rc/down_arrow_disabled.png);
    height: 10px;
    width: 10px;
    subcontrol-position: bottom;
    subcontrol-origin: margin;
}

QScrollBar::sub-line:vertical:hover,
QScrollBar::sub-line:vertical:on {
    border-image: url(:/qss_icons/rc/up_arrow.png);
    height: 10px;
    width: 10px;
    subcontrol-position: top;
    subcontrol-origin: margin;
}

QScrollBar::add-line:vertical:hover,
QScrollBar::add-line:vertical:on {
    border-image: url(:/qss_icons/rc/down_arrow.png);
    height: 10px;
    width: 10px;
    subcontrol-position: bottom;
    subcontrol-origin: margin;
}

QScrollBar::up-arrow:vertical,
QScrollBar::down-arrow:vertical {
    background: none;
}

QScrollBar::add-page:vertical,
QScrollBar::sub-page:vertical {
    background: none;
}

QTextEdit {
    background-color: #232629;
    color: #eff0f1;
    border: 1px solid #54575B;
}

QPlainTextEdit {
    background-color: #232629;
    color: #eff0f1;
    border-radius: 2px;
    border: 1px solid #54575B;
}

QHeaderView::section {
    background-color: #76797C;
    color: #eff0f1;
    padding: 5px;
    border: 1px solid #76797C;
}

QSizeGrip {
    image: url(:/qss_icons/rc/sizegrip.png);
    width: 12px;
    height: 12px;
}

QMainWindow::separator {
    background-color: #31363b;
    color: white;
    padding-left: 4px;
    spacing: 2px;
    border: 1px dashed #76797C;
}

QMainWindow::separator:hover {
    background-color: #787876;
    color: white;
    padding-left: 4px;
    border: 1px solid #76797C;
    spacing: 2px;
}

QFrame {
    border-radius: 2px;
    border: 1px solid #76797C;
}

QFrame[frameShape="0"] {
    border-radius: 2px;
    border: 1px transparent #76797C;
}

QStackedWidget {
    border: 1px transparent black;
}

QToolBar {
    border: 1px transparent #393838;
    background: 1px solid #31363b;
    font-weight: bold;
}

QToolBar::handle:horizontal {
    image: url(:/qss_icons/rc/Hmovetoolbar.png);
}

QToolBar::handle:vertical {
    image: url(:/qss_icons/rc/Vmovetoolbar.png);
}

QToolBar::separator:horizontal {
    image: url(:/qss_icons/rc/Hsepartoolbar.png);
}

QToolBar::separator:vertical {
    image: url(:/qss_icons/rc/Vsepartoolbar.png);
}

QToolButton#qt_toolbar_ext_button {
    background: #58595a
}

QPushButton {
    color: #eff0f1;
    border: 1px solid #54575B;
    border-radius: 2px;
    padding: 5px 0px 5px 0px;
    outline: none;
    min-width: 100px;
    min-height: 13px;
    background-color: #232629;
}

QPushButton:disabled {
    background-color: #31363b;
    border-color: #454545;
    color: #454545;
}

QPushButton:focus {
    background-color: #3daee9;
    color: white;
}

QPushButton:pressed {
    background-color: #3daee9;
    padding-top: -15px;
    padding-bottom: -17px;
}

QComboBox {
    selection-background-color: #3daee9;
    border: 1px solid #54575B;
    border-radius: 2px;
    padding: 4px 6px;
    min-width: 75px;
    background-color: #232629;
}

QPushButton:checked {
    background-color: #76797C;
    border-color: #6A6969;
}

QComboBox:hover,
QPushButton:hover,
QAbstractSpinBox:hover,
QLineEdit:hover,
QTextEdit:hover,
QPlainTextEdit:hover,
QAbstractView:hover {
    border: 1px solid #3daee9;
    color: #eff0f1;
}

QComboBox:on {
    selection-background-color: #4a4a4a;
}

QComboBox QAbstractItemView {
    background-color: #232629;
    border-radius: 2px;
    border: 1px solid #76797C;
    selection-background-color: #18465d;
}

QComboBox::drop-down {
    subcontrol-origin: padding;
    subcontrol-position: top right;
    left: -6px;
    width: 15px;
    border-left-width: 0px;
    border-left-color: darkgray;
    border-left-style: solid;
    border-top-right-radius: 3px;
    border-bottom-right-radius: 3px;
}

QComboBox::down-arrow {
    image: url(:/qss_icons/rc/down_arrow_disabled.png);
}

QComboBox::down-arrow:on,
QComboBox::down-arrow:hover,
QComboBox::down-arrow:focus {
    image: url(:/qss_icons/rc/down_arrow.png);
}

QAbstractSpinBox {
    padding: 4px 6px;
    border: 1px solid #54575B;
    background-color: #232629;
    color: #eff0f1;
    border-radius: 2px;
    min-width: 75px;
}

QAbstractSpinBox:up-button {
    background-color: transparent;
    subcontrol-origin: border;
    subcontrol-position: center right;
    left: -6px;
}

QAbstractSpinBox:down-button {
    background-color: transparent;
    subcontrol-origin: border;
    subcontrol-position: center left;
    right: -6px;
}

QAbstractSpinBox::up-arrow,
QAbstractSpinBox::up-arrow:disabled,
QAbstractSpinBox::up-arrow:off {
    image: url(:/qss_icons/rc/up_arrow_disabled.png);
    width: 10px;
    height: 10px;
}

QAbstractSpinBox::up-arrow:hover {
    image: url(:/qss_icons/rc/up_arrow.png);
}

QAbstractSpinBox::down-arrow,
QAbstractSpinBox::down-arrow:disabled,
QAbstractSpinBox::down-arrow:off {
    image: url(:/qss_icons/rc/down_arrow_disabled.png);
    width: 10px;
    height: 10px;
}

QAbstractSpinBox::down-arrow:hover {
    image: url(:/qss_icons/rc/down_arrow.png);
}

QLabel,
QTabWidget {
    border: 0;
}

QTabWidget {
    padding-top: 1px;
}

QTabWidget::pane {
    border: 1px solid #76797C;
    padding: 5px;
    position: absolute;
    top: -1px;
    border-top-right-radius: 2px;
    border-bottom-right-radius: 2px;
    border-bottom-left-radius: 2px;
}

QTabBar {
    qproperty-drawBase: 0;
    border-radius: 3px;
}

QTabBar::close-button {
    image: url(:/qss_icons/rc/close.png);
    background: transparent;
}

QTabBar::close-button:hover {
    image: url(:/qss_icons/rc/close-hover.png);
    background: transparent;
}

QTabBar::close-button:pressed {
    image: url(:/qss_icons/rc/close-pressed.png);
    background: transparent;
}

/* TOP TABS */
QTabBar::tab:top {
    color: #eff0f1;
    border: 1px solid #54575B;
    background-color: #2a2f33;
    padding: 4px 16px 5px;
    min-width: 36px;
    border-top-left-radius: 2px;
    border-top-right-radius: 2px;
}

QTabBar::tab:top:selected {
    border-color: #76797C;
    background-color: #31363b;
    border-bottom-color: #31363b;
}

QTabBar::tab:top:!selected {
    margin-top: 1px;
    border-bottom-color: #76797C;
}

QTabBar::tab:top:!selected:hover {
    background-color: #3daee9;
}

/* BOTTOM TABS */
QTabBar::tab:bottom {
    color: #eff0f1;
    border: 1px solid #76797C;
    border-top: 1px transparent black;
    background-color: #31363b;
    padding: 5px;
    border-bottom-left-radius: 2px;
    border-bottom-right-radius: 2px;
    min-width: 50px;
}

QTabBar::tab:bottom:selected {
    color: #eff0f1;
    background-color: #54575B;
    border: 1px solid #76797C;
    border-top: 2px solid #3daee9;
    border-bottom-left-radius: 2px;
    border-bottom-right-radius: 2px;
}

QTabBar::tab:bottom:!selected:hover {
    background-color: #3daee9;
}

/* LEFT TABS */
QTabBar::tab:left {
    color: #eff0f1;
    border: 1px solid #76797C;
    border-left: 1px transparent black;
    background-color: #31363b;
    padding: 5px;
    border-top-right-radius: 2px;
    border-bottom-right-radius: 2px;
    min-height: 50px;
}

QTabBar::tab:left:selected {
    color: #eff0f1;
    background-color: #54575B;
    border: 1px solid #76797C;
    border-left: 2px solid #3daee9;
    border-top-right-radius: 2px;
    border-bottom-right-radius: 2px;
}

QTabBar::tab:left:!selected:hover {
    background-color: #3daee9;
}

/* RIGHT TABS */
QTabBar::tab:right {
    color: #eff0f1;
    border: 1px solid #76797C;
    border-right: 1px transparent black;
    background-color: #31363b;
    padding: 5px;
    border-top-left-radius: 2px;
    border-bottom-left-radius: 2px;
    min-height: 50px;
}

QTabBar::tab:right:selected {
    color: #eff0f1;
    background-color: #54575B;
    border: 1px solid #76797C;
    border-right: 2px solid #3daee9;
    border-top-left-radius: 2px;
    border-bottom-left-radius: 2px;
}

QTabBar::tab:right:!selected:hover {
    background-color: #3daee9;
}

QTabBar QToolButton::right-arrow:enabled {
    image: url(:/qss_icons/rc/right_arrow.png);
}

QTabBar QToolButton::left-arrow:enabled {
    image: url(:/qss_icons/rc/left_arrow.png);
}

QTabBar QToolButton::right-arrow:disabled {
    image: url(:/qss_icons/rc/right_arrow_disabled.png);
}

QTabBar QToolButton::left-arrow:disabled {
    image: url(:/qss_icons/rc/left_arrow_disabled.png);
}

QDockWidget {
    background: #31363b;
    border: 1px solid #403F3F;
    titlebar-close-icon: url(:/qss_icons/rc/close.png);
    titlebar-normal-icon: url(:/qss_icons/rc/undock.png);
}

QDockWidget::close-button,
QDockWidget::float-button {
    border: 1px solid transparent;
    border-radius: 2px;
    background: transparent;
}

QDockWidget::close-button:hover,
QDockWidget::float-button:hover {
    background: rgba(255, 255, 255, 10);
}

QDockWidget::close-button:pressed,
QDockWidget::float-button:pressed {
    padding: 1px -1px -1px 1px;
    background: rgba(255, 255, 255, 10);
}

QTreeView,
QListView {
    border: 1px solid #54575B;
    background-color: #232629;
}

QTreeView:branch:selected,
QTreeView:branch:hover {
    background: url(:/qss_icons/rc/transparent.png);
}

QTreeView::branch:has-siblings:!adjoins-item {
    border-image: url(:/qss_icons/rc/transparent.png);
}

QTreeView::branch:has-siblings:adjoins-item {
    border-image: url(:/qss_icons/rc/transparent.png);
}

QTreeView::branch:!has-children:!has-siblings:adjoins-item {
    border-image: url(:/qss_icons/rc/transparent.png);
}

QTreeView::branch:has-children:!has-siblings:closed,
QTreeView::branch:closed:has-children:has-siblings {
    image: url(:/qss_icons/rc/branch_closed.png);
}

QTreeView::branch:open:has-children:!has-siblings,
QTreeView::branch:open:has-children:has-siblings {
    image: url(:/qss_icons/rc/branch_open.png);
}

QTreeView::branch:has-children:!has-siblings:closed:hover,
QTreeView::branch:closed:has-children:has-siblings:hover {
    image: url(:/qss_icons/rc/branch_closed-on.png);
}

QTreeView::branch:open:has-children:!has-siblings:hover,
QTreeView::branch:open:has-children:has-siblings:hover {
    image: url(:/qss_icons/rc/branch_open-on.png);
}

QListView::item:!selected:hover,
QTreeView::item:!selected:hover {
    background: #18465d;
    outline: 0;
    color: #eff0f1
}

QListView::item:selected:hover,
QTreeView::item:selected:hover {
    background: #287399;
    color: #eff0f1;
}

QTreeView::indicator:checked,
QListView::indicator:checked {
    image: url(:/qss_icons/rc/checkbox_checked.png);
}

QTreeView::indicator:unchecked,
QListView::indicator:unchecked {
    image: url(:/qss_icons/rc/checkbox_unchecked.png);
}

QTreeView::indicator:indeterminate,
QListView::indicator:indeterminate {
    image: url(:/qss_icons/rc/checkbox_indeterminate.png);
}

QTreeView::indicator:checked:hover,
QTreeView::indicator:checked:focus,
QTreeView::indicator:checked:pressed,
QListView::indicator:checked:hover,
QListView::indicator:checked:focus,
QListView::indicator:checked:pressed {
    image: url(:/qss_icons/rc/checkbox_checked_focus.png);
}

QTreeView::indicator:unchecked:hover,
QTreeView::indicator:unchecked:focus,
QTreeView::indicator:unchecked:pressed,
QListView::indicator:unchecked:hover,
QListView::indicator:unchecked:focus,
QListView::indicator:unchecked:pressed {
    image: url(:/qss_icons/rc/checkbox_unchecked_focus.png);
}

QTreeView::indicator:indeterminate:hover,
QTreeView::indicator:indeterminate:focus,
QTreeView::indicator:indeterminate:pressed,
QListView::indicator:indeterminate:hover,
QListView::indicator:indeterminate:focus,
QListView::indicator:indeterminate:pressed {
    image: url(:/qss_icons/rc/checkbox_indeterminate_focus.png);
}

QSlider::groove:horizontal {
    border: 1px solid #565a5e;
    height: 4px;
    background: #565a5e;
    margin: 0px;
    border-radius: 2px;
}

QSlider::handle:horizontal {
    background: #232629;
    border: 1px solid #565a5e;
    width: 16px;
    height: 16px;
    margin: -8px 0;
    border-radius: 9px;
}

QSlider::groove:vertical {
    border: 1px solid #565a5e;
    width: 4px;
    background: #565a5e;
    margin: 0px;
    border-radius: 3px;
}

QSlider::handle:vertical {
    background: #232629;
    border: 1px solid #565a5e;
    width: 16px;
    height: 16px;
    margin: 0 -8px;
    border-radius: 9px;
}

QToolButton {
    background-color: #232629;
    border: 1px solid #54575B;
    border-radius: 2px;
    margin: 3px;
    padding: 5px;
}

QToolButton[popupMode="1"] {
    /* only for MenuButtonPopup */
    padding-right: 20px;
    border: 1px #76797C;
    border-radius: 5px;
}

QToolButton[popupMode="2"] {
    /* only for InstantPopup */
    padding-right: 10px;
    border: 1px #76797C;
}

QToolButton:hover,
QToolButton::menu-button:hover {
    background-color: transparent;
    border: 1px solid #3daee9;
    padding: 5px;
}

QToolButton:checked,
QToolButton:pressed,
QToolButton::menu-button:pressed {
    background-color: #3daee9;
    border: 1px solid #3daee9;
    padding: 5px;
}

/* the subcontrol below is used only in the InstantPopup or DelayedPopup mode */
QToolButton::menu-indicator {
    image: url(:/qss_icons/rc/down_arrow.png);
    top: -7px;
    left: -2px;
}

/* the subcontrols below are used only in the MenuButtonPopup mode */
QToolButton::menu-button {
    border: 1px transparent #76797C;
    border-top-right-radius: 6px;
    border-bottom-right-radius: 6px;
    /* 16px width + 4px for border = 20px allocated above */
    width: 16px;
    outline: none;
}

QToolButton::menu-arrow {
    image: url(:/qss_icons/rc/down_arrow.png);
}

QToolButton::menu-arrow:open {
    border: 1px solid #76797C;
}

QPushButton::menu-indicator {
    subcontrol-origin: padding;
    subcontrol-position: bottom right;
    left: 8px;
}

QTableView {
    border: 1px solid #54575B;
    gridline-color: #31363b;
    background-color: #232629;
}

QTreeView:disabled {
    background-color: #1f2225;
}

QTableView,
QHeaderView {
    border-radius: 0;
}

QListView:focus {
    border-color: #54575B;
}

QTableView::item:pressed,
QListView::item:pressed,
QTreeView::item:pressed {
    background: #18465d;
    color: #eff0f1;
}

QTableView::item:selected:active,
QTreeView::item:selected:active,
QListView::item:selected:active {
    background: #287399;
    color: #eff0f1;
}

QHeaderView {
    background-color: #403F3F;
    border: 1px transparent;
    border-radius: 0px;
    margin: 0px;
    padding: 0px;
}

QHeaderView::section {
    background-color: #232629;
    color: #eff0f1;
    padding: 0 5px;
    border: 1px solid #434242;
    border-bottom: 0;
    border-radius: 0px;
    text-align: center;
}

QHeaderView::section::vertical::first,
QHeaderView::section::vertical::only-one {
    border-top: 1px solid #31363b;
}

QHeaderView::section::vertical {
    border-top: transparent;
}

QHeaderView::section::horizontal,
QHeaderView::section::horizontal::first,
QHeaderView::section::horizontal::only-one {
    border-left: transparent;
}

QHeaderView::section::horizontal::last {
    border-right: transparent;
}

QHeaderView::section:checked {
    color: white;
    background-color: #334e5e;
}

/* sort indicator */
QHeaderView::down-arrow {
    image: url(:/qss_icons/rc/down_arrow.png);
}

QHeaderView::up-arrow {
    image: url(:/qss_icons/rc/up_arrow.png);
}

QTableCornerButton::section {
    background-color: #31363b;
    border: 1px transparent #76797C;
    border-radius: 0px;
}

QToolBox {
    padding: 5px;
    border: 1px transparent black;
}

QToolBox::tab {
    color: #eff0f1;
    background-color: #31363b;
    border: 1px solid #76797C;
    border-bottom: 1px transparent #31363b;
    border-top-left-radius: 5px;
    border-top-right-radius: 5px;
}

QToolBox::tab:selected {
    font: italic;
    background-color: #31363b;
    border-color: #3daee9;
}

QStatusBar::item {
    border: 0;
}

QFrame[height="3"],
QFrame[width="3"] {
    background-color: #76797C;
}

QSplitter::handle {
    border: 1px dashed #76797C;
}

QSplitter::handle:hover {
    background-color: #787876;
    border: 1px solid #76797C;
}

QSplitter::handle:horizontal {
    width: 1px;
}

QSplitter::handle:vertical {
    height: 1px;
}

QProgressBar {
    border: 1px solid #76797C;
    border-radius: 5px;
    text-align: center;
}

QProgressBar::chunk {
    background-color: #05B8CC;
}

QDateEdit {
    selection-background-color: #3daee9;
    border: 1px solid #3375A3;
    border-radius: 2px;
    padding: 1px;
    min-width: 75px;
}

QDateEdit:on {
    padding-top: 3px;
    padding-left: 4px;
    selection-background-color: #4a4a4a;
}

QDateEdit QAbstractItemView {
    background-color: #232629;
    border-radius: 2px;
    border: 1px solid #3375A3;
    selection-background-color: #3daee9;
}

QDateEdit::drop-down {
    subcontrol-origin: padding;
    subcontrol-position: top right;
    width: 15px;
    border-left-width: 0;
    border-left-color: darkgray;
    border-left-style: solid;
    border-top-right-radius: 3px;
    border-bottom-right-radius: 3px;
}

QDateEdit::down-arrow {
    image: url(:/qss_icons/rc/down_arrow_disabled.png);
}

QDateEdit::down-arrow:on,
QDateEdit::down-arrow:hover,
QDateEdit::down-arrow:focus {
    image: url(:/qss_icons/rc/down_arrow.png);
}

QComboBox:disabled,
QPushButton:disabled,
QAbstractSpinBox:disabled,
QDateEdit:disabled,
QLineEdit:disabled,
QTextEdit:disabled,
QToolButton:disabled,
QPlainTextEdit:disabled {
    background-color: #2b2e31;
}

/* touchscreen mapping widget */
TouchScreenPreview {
    qproperty-dotHighlightColor: #3daee9;
}

<<<<<<< HEAD
QPushButton#GraphicsAPIStatusBarButton {
    color: #656565;
=======
QPushButton#3DOptionStatusBarButton {
    color: #A5A5A5;
    font-weight: bold;
>>>>>>> 5aa80873
    border: 1px solid transparent;
    background-color: transparent;
    padding: 0px 3px 0px 3px;
    text-align: center;
    min-width: 60px;
    min-height: 20px;
}

<<<<<<< HEAD
QPushButton#GraphicsAPIStatusBarButton:hover {
=======
QPushButton#3DOptionStatusBarButton:hover {
>>>>>>> 5aa80873
    border: 1px solid #76797C;
}<|MERGE_RESOLUTION|>--- conflicted
+++ resolved
@@ -1237,14 +1237,8 @@
     qproperty-dotHighlightColor: #3daee9;
 }
 
-<<<<<<< HEAD
 QPushButton#GraphicsAPIStatusBarButton {
     color: #656565;
-=======
-QPushButton#3DOptionStatusBarButton {
-    color: #A5A5A5;
-    font-weight: bold;
->>>>>>> 5aa80873
     border: 1px solid transparent;
     background-color: transparent;
     padding: 0px 3px 0px 3px;
@@ -1253,10 +1247,21 @@
     min-height: 20px;
 }
 
-<<<<<<< HEAD
 QPushButton#GraphicsAPIStatusBarButton:hover {
-=======
+    border: 1px solid #76797C;
+}
+
+QPushButton#3DOptionStatusBarButton {
+    color: #A5A5A5;
+    font-weight: bold;
+    border: 1px solid transparent;
+    background-color: transparent;
+    padding: 0px 3px 0px 3px;
+    text-align: center;
+    min-width: 60px;
+    min-height: 20px;
+}
+
 QPushButton#3DOptionStatusBarButton:hover {
->>>>>>> 5aa80873
     border: 1px solid #76797C;
 }